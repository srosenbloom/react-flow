--- conflicted
+++ resolved
@@ -15,16 +15,9 @@
     "scheduler": "^0.16.2"
   },
   "devDependencies": {
-<<<<<<< HEAD
-    "@babel/core": "^7.6.2",
-    "@babel/preset-env": "^7.6.2",
-    "@babel/preset-react": "^7.0.0",
-    "@svgr/rollup": "^4.3.3",
-=======
     "@babel/core": "^7.6.3",
     "@babel/preset-env": "^7.6.3",
     "@babel/preset-react": "^7.6.3",
->>>>>>> 7375bf97
     "autoprefixer": "^9.6.4",
     "babel-loader": "^8.0.6",
     "babel-preset-react-app": "^9.0.2",
