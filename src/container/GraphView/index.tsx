--- conflicted
+++ resolved
@@ -234,6 +234,7 @@
     onEdgeMouseMove,
     onEdgeMouseLeave,
     onEdgeUpdateStart,
+    onEdgeUpdateEnd,
     edgeUpdaterRadius,
     mostRecentlyTouchedSceneIds
   }
@@ -266,11 +267,8 @@
       onSelectionDrag={onSelectionDrag}
       onSelectionDragStop={onSelectionDragStop}
       onSelectionContextMenu={onSelectionContextMenu}
-<<<<<<< HEAD
       mostRecentlyTouchedSceneIds={mostRecentlyTouchedSceneIds}
-=======
       preventScrolling={preventScrolling}
->>>>>>> 64d19133
     >
       {/**
        * Per our modifications to this library, NodeRenderer renders edges, too (which is the EdgeRenderer)
@@ -290,31 +288,8 @@
         snapToGrid={snapToGrid}
         snapGrid={snapGrid}
         onlyRenderVisibleElements={onlyRenderVisibleElements}
-<<<<<<< HEAD
         mostRecentlyTouchedSceneIds={mostRecentlyTouchedSceneIds}
         edgeRendererProps={edgeRendererProps}
-=======
-      />
-      <EdgeRenderer
-        edgeTypes={edgeTypes}
-        onElementClick={onElementClick}
-        onEdgeDoubleClick={onEdgeDoubleClick}
-        connectionLineType={connectionLineType}
-        connectionLineStyle={connectionLineStyle}
-        connectionLineComponent={connectionLineComponent}
-        connectionMode={connectionMode}
-        arrowHeadColor={arrowHeadColor}
-        markerEndId={markerEndId}
-        onEdgeUpdate={onEdgeUpdate}
-        onlyRenderVisibleElements={onlyRenderVisibleElements}
-        onEdgeContextMenu={onEdgeContextMenu}
-        onEdgeMouseEnter={onEdgeMouseEnter}
-        onEdgeMouseMove={onEdgeMouseMove}
-        onEdgeMouseLeave={onEdgeMouseLeave}
-        onEdgeUpdateStart={onEdgeUpdateStart}
-        onEdgeUpdateEnd={onEdgeUpdateEnd}
-        edgeUpdaterRadius={edgeUpdaterRadius}
->>>>>>> 64d19133
       />
     </FlowRenderer>
   );
