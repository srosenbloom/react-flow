--- conflicted
+++ resolved
@@ -72,7 +72,6 @@
 
     const children = visibleNodes.filter((n) => n.parentId === node.id);
 
-<<<<<<< HEAD
     return (
       <NodeComponent
         key={node.id}
@@ -106,6 +105,7 @@
         isSelectable={isSelectable}
         isConnectable={isConnectable}
         resizeObserver={resizeObserver}
+            dragHandle={node.dragHandle}
         mostRecentlyTouchedSceneIds={props.mostRecentlyTouchedSceneIds}
       >
         <div style={{ position: 'relative' }}>{children.map((child) => renderNode(child, nestLevel + 1))}</div>
@@ -116,45 +116,6 @@
   return (
     <div className="react-flow__nodes" style={transformStyle}>
       {visibleNodes.filter((node) => !node.parentId).map((node) => renderNode(node, 0))}
-=======
-        return (
-          <NodeComponent
-            key={node.id}
-            id={node.id}
-            className={node.className}
-            style={node.style}
-            type={nodeType}
-            data={node.data}
-            sourcePosition={node.sourcePosition}
-            targetPosition={node.targetPosition}
-            isHidden={node.isHidden}
-            xPos={node.__rf.position.x}
-            yPos={node.__rf.position.y}
-            isDragging={node.__rf.isDragging}
-            isInitialized={node.__rf.width !== null && node.__rf.height !== null}
-            snapGrid={props.snapGrid}
-            snapToGrid={props.snapToGrid}
-            selectNodesOnDrag={props.selectNodesOnDrag}
-            onClick={props.onElementClick}
-            onMouseEnter={props.onNodeMouseEnter}
-            onMouseMove={props.onNodeMouseMove}
-            onMouseLeave={props.onNodeMouseLeave}
-            onContextMenu={props.onNodeContextMenu}
-            onNodeDoubleClick={props.onNodeDoubleClick}
-            onNodeDragStart={props.onNodeDragStart}
-            onNodeDrag={props.onNodeDrag}
-            onNodeDragStop={props.onNodeDragStop}
-            scale={transform[2]}
-            selected={selectedElements?.some(({ id }) => id === node.id) || false}
-            isDraggable={isDraggable}
-            isSelectable={isSelectable}
-            isConnectable={isConnectable}
-            resizeObserver={resizeObserver}
-            dragHandle={node.dragHandle}
-          />
-        );
-      })}
->>>>>>> 5cecc27e
     </div>
   );
 };
