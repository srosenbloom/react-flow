import React, { CSSProperties, MouseEvent as ReactMouseEvent, HTMLAttributes, ReactNode } from 'react';
import { Selection as D3Selection, ZoomBehavior } from 'd3';

export type ElementId = string;

export type FlowElement<T = any> = Node<T> | Edge<T>;

export type Elements<T = any> = Array<FlowElement<T>>;

export type Transform = [number, number, number];

export enum Position {
  Left = 'left',
  Top = 'top',
  Right = 'right',
  Bottom = 'bottom',
}

export interface XYPosition {
  x: number;
  y: number;
}

export interface Dimensions {
  width: number;
  height: number;
}

export interface Rect extends Dimensions, XYPosition {}

export interface Box extends XYPosition {
  x2: number;
  y2: number;
}

export type SnapGrid = [number, number];

export interface Node<T = any> {
  id: ElementId;
  position: XYPosition;
  type?: string;
  __rf?: any;
  data?: T;
  style?: CSSProperties;
  className?: string;
  targetPosition?: Position;
  sourcePosition?: Position;
  isHidden?: boolean;
  draggable?: boolean;
  selectable?: boolean;
  connectable?: boolean;
<<<<<<< HEAD
  parentId?: ElementId;
=======
  dragHandle?: string;
>>>>>>> 5cecc27e
}

export enum ArrowHeadType {
  Arrow = 'arrow',
  ArrowClosed = 'arrowclosed',
}

export interface Edge<T = any> {
  id: ElementId;
  type?: string;
  source: ElementId;
  target: ElementId;
  sourceHandle?: ElementId | null;
  targetHandle?: ElementId | null;
  label?: string | ReactNode;
  labelStyle?: CSSProperties;
  labelShowBg?: boolean;
  labelBgStyle?: CSSProperties;
  labelBgPadding?: [number, number];
  labelBgBorderRadius?: number;
  style?: CSSProperties;
  animated?: boolean;
  arrowHeadType?: ArrowHeadType;
  isHidden?: boolean;
  data?: T;
  className?: string;
}

export enum BackgroundVariant {
  Lines = 'lines',
  Dots = 'dots',
}

export type HandleType = 'source' | 'target';

export type NodeTypesType = { [key: string]: ReactNode };

export type EdgeTypesType = NodeTypesType;

export interface SelectionRect extends Rect {
  startX: number;
  startY: number;
  draw: boolean;
}

export interface WrapEdgeProps<T = any> {
  id: ElementId;
  className?: string;
  type: string;
  data?: T;
  onClick?: (event: React.MouseEvent, edge: Edge) => void;
  onEdgeDoubleClick?: (event: React.MouseEvent, edge: Edge) => void;
  selected: boolean;
  animated?: boolean;
  label?: string | ReactNode;
  labelStyle?: CSSProperties;
  labelShowBg?: boolean;
  labelBgStyle?: CSSProperties;
  labelBgPadding?: [number, number];
  labelBgBorderRadius?: number;
  style?: CSSProperties;
  arrowHeadType?: ArrowHeadType;
  source: ElementId;
  target: ElementId;
  sourceHandleId: ElementId | null;
  targetHandleId: ElementId | null;
  sourceX: number;
  sourceY: number;
  targetX: number;
  targetY: number;
  sourcePosition: Position;
  targetPosition: Position;
  elementsSelectable?: boolean;
  markerEndId?: string;
  isHidden?: boolean;
  handleEdgeUpdate: boolean;
  onConnectEdge: OnConnectFunc;
  onContextMenu?: (event: React.MouseEvent, edge: Edge) => void;
  onMouseEnter?: (event: React.MouseEvent, edge: Edge) => void;
  onMouseMove?: (event: React.MouseEvent, edge: Edge) => void;
  onMouseLeave?: (event: React.MouseEvent, edge: Edge) => void;
  edgeUpdaterRadius?: number;
  onEdgeUpdateStart?: (event: React.MouseEvent, edge: Edge) => void;
  onEdgeUpdateEnd?: (event: MouseEvent, edge: Edge) => void;
}

export interface EdgeProps<T = any> {
  id: ElementId;
  source: ElementId;
  target: ElementId;
  sourceX: number;
  sourceY: number;
  targetX: number;
  targetY: number;
  selected?: boolean;
  animated?: boolean;
  sourcePosition: Position;
  targetPosition: Position;
  label?: string | ReactNode;
  labelStyle?: CSSProperties;
  labelShowBg?: boolean;
  labelBgStyle?: CSSProperties;
  labelBgPadding?: [number, number];
  labelBgBorderRadius?: number;
  style?: CSSProperties;
  arrowHeadType?: ArrowHeadType;
  markerEndId?: string;
  data?: T;
  sourceHandleId?: ElementId | null;
  targetHandleId?: ElementId | null;
}
export interface EdgeSmoothStepProps<T = any> extends EdgeProps<T> {
  borderRadius?: number;
}

export interface EdgeTextProps extends HTMLAttributes<SVGElement> {
  x: number;
  y: number;
  label?: string | ReactNode;
  labelStyle?: CSSProperties;
  labelShowBg?: boolean;
  labelBgStyle?: CSSProperties;
  labelBgPadding?: [number, number];
  labelBgBorderRadius?: number;
}

export interface NodeProps<T = any> {
  id: ElementId;
  type: string;
  data: T;
  selected: boolean;
  isConnectable: boolean;
  xPos?: number;
  yPos?: number;
  targetPosition?: Position;
  sourcePosition?: Position;
  isDragging?: boolean;
  dragHandle?: string;
}

export interface NodeComponentProps<T = any> {
  id: ElementId;
  type: string;
  data: T;
  selected?: boolean;
  isConnectable: boolean;
  transform?: Transform;
  xPos?: number;
  yPos?: number;
  targetPosition?: Position;
  sourcePosition?: Position;
  onClick?: (node: Node) => void;
  onNodeDoubleClick?: (node: Node) => void;
  onMouseEnter?: (node: Node) => void;
  onMouseMove?: (node: Node) => void;
  onMouseLeave?: (node: Node) => void;
  onContextMenu?: (node: Node) => void;
  onNodeDragStart?: (node: Node) => void;
  onNodeDrag?: (node: Node) => void;
  onNodeDragStop?: (node: Node) => void;
  style?: CSSProperties;
  isDragging?: boolean;
  dragHandle?: string;
}

export interface WrapNodeProps<T = any> {
  id: ElementId;
  type: string;
  data: T;
  selected: boolean;
  scale: number;
  xPos: number;
  yPos: number;
  isSelectable: boolean;
  isDraggable: boolean;
  isConnectable: boolean;
  selectNodesOnDrag: boolean;
  onClick?: (event: ReactMouseEvent, node: Node) => void;
  onNodeDoubleClick?: (event: ReactMouseEvent, node: Node) => void;
  onMouseEnter?: (event: ReactMouseEvent, node: Node) => void;
  onMouseMove?: (event: ReactMouseEvent, node: Node) => void;
  onMouseLeave?: (event: ReactMouseEvent, node: Node) => void;
  onContextMenu?: (event: ReactMouseEvent, node: Node) => void;
  onNodeDragStart?: (event: ReactMouseEvent, node: Node) => void;
  onNodeDrag?: (event: ReactMouseEvent, node: Node) => void;
  onNodeDragStop?: (event: ReactMouseEvent, node: Node) => void;
  style?: CSSProperties;
  className?: string;
  sourcePosition?: Position;
  targetPosition?: Position;
  isHidden?: boolean;
  isInitialized?: boolean;
  snapToGrid?: boolean;
  snapGrid?: SnapGrid;
  isDragging?: boolean;
  resizeObserver: ResizeObserver | null;
<<<<<<< HEAD
  mostRecentlyTouchedSceneIds?: string[];
=======
  dragHandle?: string;
>>>>>>> 5cecc27e
}

export type FitViewParams = {
  padding?: number;
  includeHiddenNodes?: boolean;
  minZoom?: number;
  maxZoom?: number;
};

export type FlowExportObject<T = any> = {
  elements: Elements<T>;
  position: [number, number];
  zoom: number;
};

export type FitViewFunc = (fitViewOptions?: FitViewParams) => void;
export type ProjectFunc = (position: XYPosition) => XYPosition;
export type ToObjectFunc<T = any> = () => FlowExportObject<T>;

export type OnLoadParams<T = any> = {
  zoomIn: () => void;
  zoomOut: () => void;
  zoomTo: (zoomLevel: number) => void;
  fitView: FitViewFunc;
  project: ProjectFunc;
  getElements: () => Elements<T>;
  setTransform: (transform: FlowTransform) => void;
  toObject: ToObjectFunc<T>;
};

export type OnLoadFunc<T = any> = (params: OnLoadParams<T>) => void;

export interface Connection {
  source: ElementId | null;
  target: ElementId | null;
  sourceHandle: ElementId | null;
  targetHandle: ElementId | null;
}

export enum ConnectionMode {
  Strict = 'strict',
  Loose = 'loose',
}

export enum ConnectionLineType {
  Bezier = 'default',
  Straight = 'straight',
  Step = 'step',
  SmoothStep = 'smoothstep',
}

export type ConnectionLineComponentProps = {
  sourceX: number;
  sourceY: number;
  sourcePosition?: Position;
  targetX: number;
  targetY: number;
  targetPosition?: Position;
  connectionLineStyle?: CSSProperties;
  connectionLineType: ConnectionLineType;
  sourceNode?: Node;
  sourceHandle?: HandleElement;
};

export type ConnectionLineComponent = React.ComponentType<ConnectionLineComponentProps>;

export type OnConnectFunc = (connection: Connection) => void;
export type OnConnectStartParams = {
  nodeId: ElementId | null;
  handleId: ElementId | null;
  handleType: HandleType | null;
};
export type OnConnectStartFunc = (event: ReactMouseEvent, params: OnConnectStartParams) => void;
export type OnConnectStopFunc = (event: MouseEvent) => void;
export type OnConnectEndFunc = (event: MouseEvent) => void;

export type SetConnectionId = {
  connectionNodeId: ElementId | null;
  connectionHandleId: ElementId | null;
  connectionHandleType: HandleType | null;
};

export interface HandleElement extends XYPosition, Dimensions {
  id?: ElementId | null;
  position: Position;
}

export interface HandleProps {
  type: HandleType;
  position: Position;
  isConnectable?: boolean;
  onConnect?: OnConnectFunc;
  isValidConnection?: (connection: Connection) => boolean;
  id?: ElementId;
}

export type NodePosUpdate = {
  id: ElementId;
  pos: XYPosition;
};

export type NodeDiffUpdate = {
  id?: ElementId;
  diff?: XYPosition;
  isDragging?: boolean;
};

export type FlowTransform = {
  x: number;
  y: number;
  zoom: number;
};

export type TranslateExtent = [[number, number], [number, number]];
export type NodeExtent = TranslateExtent;

export type KeyCode = number | string;

export enum PanOnScrollMode {
  Free = 'free',
  Vertical = 'vertical',
  Horizontal = 'horizontal',
}

export interface ZoomPanHelperFunctions {
  zoomIn: () => void;
  zoomOut: () => void;
  zoomTo: (zoomLevel: number) => void;
  transform: (transform: FlowTransform) => void;
  fitView: FitViewFunc;
  setCenter: (x: number, y: number, zoom?: number) => void;
  fitBounds: (bounds: Rect, padding?: number) => void;
  project: (position: XYPosition) => XYPosition;
  initialized: boolean;
}

export type OnEdgeUpdateFunc<T = any> = (oldEdge: Edge<T>, newConnection: Connection) => void;

export type NodeDimensionUpdate = {
  id: ElementId;
  nodeElement: HTMLDivElement;
  forceUpdate?: boolean;
};

export type InitD3ZoomPayload = {
  d3Zoom: ZoomBehavior<Element, unknown>;
  d3Selection: D3Selection<Element, unknown, null, undefined>;
  d3ZoomHandler: ((this: Element, event: any, d: unknown) => void) | undefined;
  transform: Transform;
};

export interface ReactFlowState {
  width: number;
  height: number;
  transform: Transform;
  nodes: Node[];
  edges: Edge[];
  selectedElements: Elements | null;
  selectedNodesBbox: Rect;

  d3Zoom: ZoomBehavior<Element, unknown> | null;
  d3Selection: D3Selection<Element, unknown, null, undefined> | null;
  d3ZoomHandler: ((this: Element, event: any, d: unknown) => void) | undefined;
  minZoom: number;
  maxZoom: number;
  translateExtent: TranslateExtent;
  nodeExtent: NodeExtent;

  nodesSelectionActive: boolean;
  selectionActive: boolean;

  userSelectionRect: SelectionRect;

  connectionNodeId: ElementId | null;
  connectionHandleId: ElementId | null;
  connectionHandleType: HandleType | null;
  connectionPosition: XYPosition;
  connectionMode: ConnectionMode;

  snapToGrid: boolean;
  snapGrid: SnapGrid;

  nodesDraggable: boolean;
  nodesConnectable: boolean;
  elementsSelectable: boolean;

  multiSelectionActive: boolean;

  reactFlowVersion: string;

  onConnect?: OnConnectFunc;
  onConnectStart?: OnConnectStartFunc;
  onConnectStop?: OnConnectStopFunc;
  onConnectEnd?: OnConnectEndFunc;
}

export type UpdateNodeInternals = (nodeId: ElementId) => void;<|MERGE_RESOLUTION|>--- conflicted
+++ resolved
@@ -49,11 +49,8 @@
   draggable?: boolean;
   selectable?: boolean;
   connectable?: boolean;
-<<<<<<< HEAD
+  dragHandle?: string;
   parentId?: ElementId;
-=======
-  dragHandle?: string;
->>>>>>> 5cecc27e
 }
 
 export enum ArrowHeadType {
@@ -250,11 +247,8 @@
   snapGrid?: SnapGrid;
   isDragging?: boolean;
   resizeObserver: ResizeObserver | null;
-<<<<<<< HEAD
+  dragHandle?: string;
   mostRecentlyTouchedSceneIds?: string[];
-=======
-  dragHandle?: string;
->>>>>>> 5cecc27e
 }
 
 export type FitViewParams = {
