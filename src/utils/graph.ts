<<<<<<< HEAD
import { Store } from 'redux';
=======
import { Store } from 'easy-peasy';

import { StoreModel } from '../store';
import { clampPosition } from '../utils';
>>>>>>> 41d1d62a
import {
  ElementId,
  Node,
  Edge,
  Elements,
  Transform,
  XYPosition,
  Rect,
  Box,
  Connection,
  FlowExportObject,
<<<<<<< HEAD
  ReactFlowState,
=======
  NodeExtent,
>>>>>>> 41d1d62a
} from '../types';

export const isEdge = (element: Node | Connection | Edge): element is Edge =>
  'id' in element && 'source' in element && 'target' in element;

export const isNode = (element: Node | Connection | Edge): element is Node =>
  'id' in element && !('source' in element) && !('target' in element);

export const getOutgoers = (node: Node, elements: Elements): Node[] => {
  if (!isNode(node)) {
    return [];
  }

  const outgoerIds = elements.filter((e) => isEdge(e) && e.source === node.id).map((e) => (e as Edge).target);
  return elements.filter((e) => outgoerIds.includes(e.id)) as Node[];
};

export const getIncomers = (node: Node, elements: Elements): Node[] => {
  if (!isNode(node)) {
    return [];
  }

  const incomersIds = elements.filter((e) => isEdge(e) && e.target === node.id).map((e) => (e as Edge).source);
  return elements.filter((e) => incomersIds.includes(e.id)) as Node[];
};

export const removeElements = (elementsToRemove: Elements, elements: Elements): Elements => {
  const nodeIdsToRemove = elementsToRemove.map((n) => n.id);

  return elements.filter((element) => {
    const edgeElement = element as Edge;
    return !(
      nodeIdsToRemove.includes(element.id) ||
      nodeIdsToRemove.includes(edgeElement.target) ||
      nodeIdsToRemove.includes(edgeElement.source)
    );
  });
};

const getEdgeId = ({ source, sourceHandle, target, targetHandle }: Connection): ElementId =>
  `reactflow__edge-${source}${sourceHandle}-${target}${targetHandle}`;

const connectionExists = (edge: Edge, elements: Elements) => {
  return elements.some(
    (el) =>
      isEdge(el) &&
      el.source === edge.source &&
      el.target === edge.target &&
      (el.sourceHandle === edge.sourceHandle || (!el.sourceHandle && !edge.sourceHandle)) &&
      (el.targetHandle === edge.targetHandle || (!el.targetHandle && !edge.targetHandle))
  );
};

export const addEdge = (edgeParams: Edge | Connection, elements: Elements): Elements => {
  if (!edgeParams.source || !edgeParams.target) {
    console.warn("Can't create edge. An edge needs a source and a target.");
    return elements;
  }

  let edge: Edge;
  if (isEdge(edgeParams)) {
    edge = { ...edgeParams };
  } else {
    edge = {
      ...edgeParams,
      id: getEdgeId(edgeParams),
    } as Edge;
  }

  if (connectionExists(edge, elements)) {
    return elements;
  }

  return elements.concat(edge);
};

export const updateEdge = (oldEdge: Edge, newConnection: Connection, elements: Elements): Elements => {
  if (!newConnection.source || !newConnection.target) {
    console.warn("Can't create new edge. An edge needs a source and a target.");
    return elements;
  }

  const foundEdge = elements.find((e) => isEdge(e) && e.id === oldEdge.id) as Edge;

  if (!foundEdge) {
    console.warn(`The old edge with id=${oldEdge.id} does not exist.`);
    return elements;
  }

  // Remove old edge and create the new edge with parameters of old edge.
  const edge = {
    ...oldEdge,
    id: getEdgeId(newConnection),
    source: newConnection.source,
    target: newConnection.target,
    sourceHandle: newConnection.sourceHandle,
    targetHandle: newConnection.targetHandle,
  } as Edge;

  return elements.filter((e) => e.id !== oldEdge.id).concat(edge);
};

export const pointToRendererPoint = (
  { x, y }: XYPosition,
  [tx, ty, tScale]: Transform,
  snapToGrid: boolean,
  [snapX, snapY]: [number, number]
): XYPosition => {
  const position: XYPosition = {
    x: (x - tx) / tScale,
    y: (y - ty) / tScale,
  };

  if (snapToGrid) {
    return {
      x: snapX * Math.round(position.x / snapX),
      y: snapY * Math.round(position.y / snapY),
    };
  }

  return position;
};

export const onLoadProject = (currentStore: Store<ReactFlowState>) => {
  return (position: XYPosition): XYPosition => {
    const { transform, snapToGrid, snapGrid } = currentStore.getState();

    return pointToRendererPoint(position, transform, snapToGrid, snapGrid);
  };
};

export const parseElement = (element: Node | Edge, nodeExtent: NodeExtent): Node | Edge => {
  if (!element.id) {
    throw new Error('All nodes and edges need to have an id.');
  }

  if (isEdge(element)) {
    return {
      ...element,
      source: element.source.toString(),
      target: element.target.toString(),
      sourceHandle: element.sourceHandle ? element.sourceHandle.toString() : null,
      targetHandle: element.targetHandle ? element.targetHandle.toString() : null,
      id: element.id.toString(),
      type: element.type || 'default',
    };
  }

  return {
    ...element,
    id: element.id.toString(),
    type: element.type || 'default',
    __rf: {
      position: clampPosition(element.position, nodeExtent),
      width: null,
      height: null,
      handleBounds: {},
      isDragging: false,
    },
  } as Node;
};

const getBoundsOfBoxes = (box1: Box, box2: Box): Box => ({
  x: Math.min(box1.x, box2.x),
  y: Math.min(box1.y, box2.y),
  x2: Math.max(box1.x2, box2.x2),
  y2: Math.max(box1.y2, box2.y2),
});

export const rectToBox = ({ x, y, width, height }: Rect): Box => ({
  x,
  y,
  x2: x + width,
  y2: y + height,
});

export const boxToRect = ({ x, y, x2, y2 }: Box): Rect => ({
  x,
  y,
  width: x2 - x,
  height: y2 - y,
});

export const getBoundsofRects = (rect1: Rect, rect2: Rect): Rect =>
  boxToRect(getBoundsOfBoxes(rectToBox(rect1), rectToBox(rect2)));

export const getRectOfNodes = (nodes: Node[]): Rect => {
  const box = nodes.reduce(
    (currBox, { __rf: { position, width, height } = {} }) =>
      getBoundsOfBoxes(currBox, rectToBox({ ...position, width, height })),
    { x: Infinity, y: Infinity, x2: -Infinity, y2: -Infinity }
  );

  return boxToRect(box);
};

export const graphPosToZoomedPos = ({ x, y }: XYPosition, [tx, ty, tScale]: Transform): XYPosition => ({
  x: x * tScale + tx,
  y: y * tScale + ty,
});

export const getNodesInside = (
  nodes: Node[],
  rect: Rect,
  [tx, ty, tScale]: Transform = [0, 0, 1],
  partially: boolean = false
): Node[] => {
  const rBox = rectToBox({
    x: (rect.x - tx) / tScale,
    y: (rect.y - ty) / tScale,
    width: rect.width / tScale,
    height: rect.height / tScale,
  });

  return nodes.filter(({ __rf: { position, width, height, isDragging } }) => {
    const nBox = rectToBox({ ...position, width, height });
    const xOverlap = Math.max(0, Math.min(rBox.x2, nBox.x2) - Math.max(rBox.x, nBox.x));
    const yOverlap = Math.max(0, Math.min(rBox.y2, nBox.y2) - Math.max(rBox.y, nBox.y));
    const overlappingArea = Math.ceil(xOverlap * yOverlap);

    if (width === null || height === null || isDragging) {
      // nodes are initialized with width and height = null
      return true;
    }

    if (partially) {
      return overlappingArea > 0;
    }

    const area = width * height;

    return overlappingArea >= area;
  });
};

export const getConnectedEdges = (nodes: Node[], edges: Edge[]): Edge[] => {
  const nodeIds = nodes.map((node) => node.id);

  return edges.filter((edge) => nodeIds.includes(edge.source) || nodeIds.includes(edge.target));
};

const parseElements = (nodes: Node[], edges: Edge[]): Elements => {
  return [
    ...nodes.map((node) => {
      const n = { ...node };

      n.position = n.__rf.position;

      delete n.__rf;
      return n;
    }),
    ...edges.map((e) => ({ ...e })),
  ];
};

export const onLoadGetElements = (currentStore: Store<ReactFlowState>) => {
  return (): Elements => {
    const { elements = [] } = currentStore.getState();
    const nodes = elements.filter(isNode);
    const edges = elements.filter(isEdge);

    return parseElements(nodes, edges);
  };
};

export const onLoadToObject = (currentStore: Store<ReactFlowState>) => {
  return (): FlowExportObject => {
    const { elements = [], transform } = currentStore.getState();
    const nodes = elements.filter(isNode);
    const edges = elements.filter(isEdge);

    return {
      elements: parseElements(nodes, edges),
      position: [transform[0], transform[1]],
      zoom: transform[2],
    };
  };
};<|MERGE_RESOLUTION|>--- conflicted
+++ resolved
@@ -1,11 +1,7 @@
-<<<<<<< HEAD
 import { Store } from 'redux';
-=======
-import { Store } from 'easy-peasy';
-
-import { StoreModel } from '../store';
+
 import { clampPosition } from '../utils';
->>>>>>> 41d1d62a
+
 import {
   ElementId,
   Node,
@@ -17,11 +13,8 @@
   Box,
   Connection,
   FlowExportObject,
-<<<<<<< HEAD
   ReactFlowState,
-=======
   NodeExtent,
->>>>>>> 41d1d62a
 } from '../types';
 
 export const isEdge = (element: Node | Connection | Edge): element is Edge =>
